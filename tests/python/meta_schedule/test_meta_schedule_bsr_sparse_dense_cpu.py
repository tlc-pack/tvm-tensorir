# Licensed to the Apache Software Foundation (ASF) under one
# or more contributor license agreements.  See the NOTICE file
# distributed with this work for additional information
# regarding copyright ownership.  The ASF licenses this file
# to you under the Apache License, Version 2.0 (the
# "License"); you may not use this file except in compliance
# with the License.  You may obtain a copy of the License at
#
#   http://www.apache.org/licenses/LICENSE-2.0
#
# Unless required by applicable law or agreed to in writing,
# software distributed under the License is distributed on an
# "AS IS" BASIS, WITHOUT WARRANTIES OR CONDITIONS OF ANY
# KIND, either express or implied.  See the License for the
# specific language governing permissions and limitations
# under the License.
# pylint: disable=missing-function-docstring
import os

import numpy as np
import pytest
import scipy.sparse as sp
import tvm
import tvm.testing
import tvm.topi.testing
from tvm import meta_schedule as ms
from tvm import te, tir, topi
from tvm._ffi.base import TVMError
from tvm.script import ty

RPC_KEY = "test"

# fmt: off
# pylint: disable=invalid-name,no-member,line-too-long,too-many-nested-blocks

@tvm.script.tir
def sparse_dense_bsr(x: ty.handle, data: ty.handle, indices: ty.handle, indptr: ty.handle, bsrmm: ty.handle, N_blocks: ty.int32) -> None:
    M = tir.var("int32")
    K = tir.var("int32")
    num_blocks = tir.var("int32")
    bs_r = tir.var("int32")
    bs_c = tir.var("int32")
    tir.func_attr({"flop_ct": 2 * M * num_blocks * bs_r * K, "tir.noalias": True})

    X = tir.match_buffer(x, [M, K], "float32")
    W_data = tir.match_buffer(data, [num_blocks, bs_r, bs_c], "float32")
    W_indices = tir.match_buffer(indices, [num_blocks], "int32")
    W_indptr = tir.match_buffer(indptr, [N_blocks + 1], "int32")
    BSRmm = tir.match_buffer(bsrmm, [M, N_blocks*bs_r], "float32")

    for i, j in tir.grid(M, N_blocks*bs_r):
        for block_offset, k in tir.grid(W_indptr[tir.floordiv(j, bs_r) + 1] - W_indptr[tir.floordiv(j, bs_r)], bs_c):
            with tir.block([M, N_blocks*bs_r, tir.reduce_axis(0, W_indptr[j + 1] - W_indptr[j]), tir.reduce_axis(0, bs_c)], "sparse_dense") as [m, n, offset, kk]:
                with tir.init():
<<<<<<< HEAD
                    BSRmm[m, n] = 0.0
                BSRmm[m, n] = BSRmm[m, n] + W_data[offset + W_indptr[tir.floordiv(n, bs_r)], tir.floormod(n, bs_r), kk]*X[m, bs_c*W_indices[offset+W_indptr[tir.floordiv(n, bs_r)]]+kk]

# fmt: on
# pylint: enable=invalid-name,no-member,line-too-long,too-many-nested-blocks
=======
                    BSRmm[m, n] = tir.float32(0)
                BSRmm[m, n] = BSRmm[m, n] + W_data[offset + W_indptr[tir.floordiv(n, bs_r)], tir.floormod(n, bs_r), kk]*X[m, bs_c*W_indices[offset+W_indptr[tir.floordiv(n, bs_r)]]+kk]
>>>>>>> c427ce39


_sparse_dense_implement_te = {
    "generic": (topi.nn.sparse_dense, topi.generic.schedule_sparse_dense),
    "cpu": (topi.nn.sparse_dense, topi.x86.schedule_sparse_dense),
}


def meta_schedule_sparse_dense_llvm(func, f_create_args):
    def schedule_sparse_dense(s: ms.Schedule):
        sparse_dense = s.get_block("sparse_dense")
        sparse_dense_local = s.cache_write(sparse_dense, 0, "local")
        i, j, offset, k = s.get_axes(sparse_dense_local)
        i_tiles = s.sample_perfect_tile(n_splits=4, loop=i)
        j_tiles = s.sample_perfect_tile(n_splits=4, loop=j)
        i_0, i_1, i_2, i_3 = s.split(i, i_tiles)
        j_0, j_1, j_2, j_3 = s.split(j, j_tiles)
        s.reorder([i_0, j_0, i_1, j_1, i_2, j_2, offset, k, i_3, j_3])
        s.reverse_compute_at(sparse_dense, j_1)
        outer_fused = s.fuse(s.get_axes(sparse_dense)[:4])
        s.parallel(outer_fused)
        s.mark_loop(outer_fused, "auto_unroll_max_step", tir.IntImm("int32", 512))
        s.mark_loop(outer_fused, "unroll_explicit", tir.IntImm("int32", 1))
        s.decompose_reduction(sparse_dense_local, offset)
        s.vectorize(j_3)
        try:
            j_init = s.get_axes(s.get_block("sparse_dense_init"))[-1]
            s.vectorize(j_init)
        except:  # pylint: disable=bare-except
            pass

    task = ms.SearchTask(func, task_name=sparse_dense_bsr.__qualname__)
    runner = ms.measure.RPCRunner(f_create_args=f_create_args)
    measurer = ms.measure.ProgramMeasurer(runner=runner)
    space = ms.space.ScheduleFn(schedule_sparse_dense)
    strategy = ms.strategy.Replay(num_trials=200)
    sch = ms.autotune(task=task, space=space, strategy=strategy, measurer=measurer, verbose=False)
    return sch


def random_bsr_matrix(M, N, BS_R, BS_C, density, dtype):
    import itertools  # pylint: disable=import-outside-toplevel

    Y = np.zeros((M, N), dtype=dtype)
    assert M % BS_R == 0
    assert N % BS_C == 0
    nnz = int(density * M * N)
    num_blocks = int(nnz / (BS_R * BS_C)) + 1
    candidate_blocks = np.asarray(list(itertools.product(range(0, M, BS_R), range(0, N, BS_C))))
    assert candidate_blocks.shape[0] == M // BS_R * N // BS_C
    chosen_blocks = candidate_blocks[
        np.random.choice(candidate_blocks.shape[0], size=num_blocks, replace=False)
    ]
    for i in range(len(chosen_blocks)):
        r, c = chosen_blocks[i]
        Y[r : r + BS_R, c : c + BS_C] = np.random.randn(BS_R, BS_C)
    s = sp.bsr_matrix(Y, blocksize=(BS_R, BS_C))
    assert s.data.shape == (num_blocks, BS_R, BS_C)
    assert s.indices.shape == (num_blocks,)
    assert s.indptr.shape == (M // BS_R + 1,)
    return s


<<<<<<< HEAD
@pytest.mark.skip("Needs RPC")
=======
@pytest.mark.skip(reason="needs RPC")
>>>>>>> c427ce39
def test_sparse_dense():
    os.environ["TVM_TRACKER_KEY"] = RPC_KEY
    for _ in range(1):
        # BERT
        M = 128
        N = 3072
        K = 768
        BS_R = 16
        BS_C = 1
        density = 0.15

        X_np = np.random.randn(M, K).astype("float32")
        W_sp_np = random_bsr_matrix(N, K, BS_R, BS_C, density=density, dtype="float32")

        W_np = W_sp_np.todense()
        Y_np = np.array(X_np.dot(W_np.T))

        W_data = te.placeholder(shape=W_sp_np.data.shape, dtype=str(W_sp_np.data.dtype))
        W_indices = te.placeholder(shape=W_sp_np.indices.shape, dtype=str(W_sp_np.indices.dtype))
        W_indptr = te.placeholder(shape=W_sp_np.indptr.shape, dtype=str(W_sp_np.indptr.dtype))
        X = te.placeholder(shape=X_np.shape, dtype=str(X_np.dtype))

        print("M =", M, "N =", N, "K =", K, "BS_R =", BS_R, "BS_C = ", BS_C)

        def check_device(device):
            ctx = tvm.context(device, 0)
            if not tvm.testing.device_enabled(device):
                print("Skip because %s is not enabled" % device)
                return
            # print("Running on target: %s" % device)
            # # te schedule
            # with tvm.target.Target(device):
            #     fcompute, fschedule = tvm.topi.testing.dispatch(device, _sparse_dense_implement_te)
            #     Y = fcompute(X, W_data, W_indices, W_indptr)
            #     s = fschedule([Y])
            #     func = tvm.build(s, [X, W_data, W_indices, W_indptr, Y])
            #     Y_tvm = tvm.nd.array(np.zeros(Y_np.shape, dtype=Y_np.dtype), ctx=ctx)
            #     func(
            #         tvm.nd.array(X_np, ctx=ctx),
            #         tvm.nd.array(W_sp_np.data, ctx=ctx),
            #         tvm.nd.array(W_sp_np.indices, ctx=ctx),
            #         tvm.nd.array(W_sp_np.indptr, ctx=ctx),
            #         Y_tvm,
            #     )
            #     tvm.testing.assert_allclose(Y_tvm.asnumpy(), Y_np, atol=1e-4, rtol=1e-4)
            #     evaluator = func.time_evaluator(func.entry_name, ctx, number=10)
            #     print(
            #         "sparse dense te schedule: %f ms"
            #         % (
            #             evaluator(
            #                 tvm.nd.array(X_np, ctx=ctx),
            #                 tvm.nd.array(W_sp_np.data, ctx=ctx),
            #                 tvm.nd.array(W_sp_np.indices, ctx=ctx),
            #                 tvm.nd.array(W_sp_np.indptr, ctx=ctx),
            #                 Y_tvm,
            #             ).mean
            #             * 1e3
            #         )
            #     )

            # auto tir schedule
            with tvm.target.Target(device):
                func = sparse_dense_bsr
                x, data, _, _, _, N_blocks = func.params
                func = func.specialize(x, tir.decl_buffer([M, K]))
                func = func.specialize(data, tir.decl_buffer(W_data.shape))
                func = func.specialize(N_blocks, N // BS_R).remove_const_param(N_blocks)

                def f_create_args(ctx):
                    X = tvm.nd.array(X_np, ctx=ctx)
                    W_data = tvm.nd.array(W_sp_np.data, ctx=ctx)
                    W_indices = tvm.nd.array(W_sp_np.indices, ctx=ctx)
                    W_indptr = tvm.nd.array(W_sp_np.indptr, ctx=ctx)
                    Y = tvm.nd.array(Y_np, ctx=ctx)
                    return [X, W_data, W_indices, W_indptr, Y]

                sch = meta_schedule_sparse_dense_llvm(func, f_create_args)
                func = sch.sch.func

                func = tvm.build(func)
                Y_tvm = tvm.nd.array(np.zeros(Y_np.shape, dtype=Y_np.dtype), ctx=ctx)
                func(
                    tvm.nd.array(X_np, ctx=ctx),
                    tvm.nd.array(W_sp_np.data, ctx=ctx),
                    tvm.nd.array(W_sp_np.indices, ctx=ctx),
                    tvm.nd.array(W_sp_np.indptr, ctx=ctx),
                    Y_tvm,
                )
                tvm.testing.assert_allclose(Y_tvm.asnumpy(), Y_np, atol=1e-5, rtol=1e-5)
                evaluator = func.time_evaluator(func.entry_name, ctx, number=10)
                print(
                    "sparse dense auto tir schedule: %f ms"
                    % (
                        evaluator(
                            tvm.nd.array(X_np, ctx=ctx),
                            tvm.nd.array(W_sp_np.data, ctx=ctx),
                            tvm.nd.array(W_sp_np.indices, ctx=ctx),
                            tvm.nd.array(W_sp_np.indptr, ctx=ctx),
                            Y_tvm,
                        ).mean
                        * 1e3
                    )
                )

        for device in ["llvm"]:
            check_device(device)


if __name__ == "__main__":
    test_sparse_dense()<|MERGE_RESOLUTION|>--- conflicted
+++ resolved
@@ -52,16 +52,8 @@
         for block_offset, k in tir.grid(W_indptr[tir.floordiv(j, bs_r) + 1] - W_indptr[tir.floordiv(j, bs_r)], bs_c):
             with tir.block([M, N_blocks*bs_r, tir.reduce_axis(0, W_indptr[j + 1] - W_indptr[j]), tir.reduce_axis(0, bs_c)], "sparse_dense") as [m, n, offset, kk]:
                 with tir.init():
-<<<<<<< HEAD
-                    BSRmm[m, n] = 0.0
-                BSRmm[m, n] = BSRmm[m, n] + W_data[offset + W_indptr[tir.floordiv(n, bs_r)], tir.floormod(n, bs_r), kk]*X[m, bs_c*W_indices[offset+W_indptr[tir.floordiv(n, bs_r)]]+kk]
-
-# fmt: on
-# pylint: enable=invalid-name,no-member,line-too-long,too-many-nested-blocks
-=======
                     BSRmm[m, n] = tir.float32(0)
                 BSRmm[m, n] = BSRmm[m, n] + W_data[offset + W_indptr[tir.floordiv(n, bs_r)], tir.floormod(n, bs_r), kk]*X[m, bs_c*W_indices[offset+W_indptr[tir.floordiv(n, bs_r)]]+kk]
->>>>>>> c427ce39
 
 
 _sparse_dense_implement_te = {
@@ -125,11 +117,7 @@
     return s
 
 
-<<<<<<< HEAD
-@pytest.mark.skip("Needs RPC")
-=======
 @pytest.mark.skip(reason="needs RPC")
->>>>>>> c427ce39
 def test_sparse_dense():
     os.environ["TVM_TRACKER_KEY"] = RPC_KEY
     for _ in range(1):
