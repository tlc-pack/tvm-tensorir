/*
 * Licensed to the Apache Software Foundation (ASF) under one
 * or more contributor license agreements.  See the NOTICE file
 * distributed with this work for additional information
 * regarding copyright ownership.  The ASF licenses this file
 * to you under the Apache License, Version 2.0 (the
 * "License"); you may not use this file except in compliance
 * with the License.  You may obtain a copy of the License at
 *
 *   http://www.apache.org/licenses/LICENSE-2.0
 *
 * Unless required by applicable law or agreed to in writing,
 * software distributed under the License is distributed on an
 * "AS IS" BASIS, WITHOUT WARRANTIES OR CONDITIONS OF ANY
 * KIND, either express or implied.  See the License for the
 * specific language governing permissions and limitations
 * under the License.
 */
#ifndef TVM_TIR_SCHEDULE_SCHEDULE_H_
#define TVM_TIR_SCHEDULE_SCHEDULE_H_

#include <tvm/support/random_engine.h>
#include <tvm/tir/schedule/state.h>

namespace tvm {
namespace tir {

using TRandState = support::LinearCongruentialEngine::TRandState;
using RandEngine = support::LinearCongruentialEngine;

/*! \brief The level of detailed error message rendering */
enum class ScheduleErrorRenderLevel : int32_t {
  /*! \brief Render a detailed error message */
  kDetail = 0,
  /*! \brief Render the error in fast mode */
  kFast = 1,
  /*! \brief No error message at all */
  kNone = 2,
};

/**************** Random variable: BlockRV ****************/

/*! \brief A random variable that evaluates to a TensorIR block */
class BlockRVNode : public runtime::Object {
 public:
  void VisitAttrs(tvm::AttrVisitor* v) {}
  static constexpr const char* _type_key = "tir.BlockRV";
  TVM_DECLARE_FINAL_OBJECT_INFO(BlockRVNode, runtime::Object);
};

/*!
 * \brief Managed reference to BlockRVNode
 * \sa BlockRVNode
 */
class BlockRV : public runtime::ObjectRef {
 public:
  /*! \brief Constructor */
  TVM_DLL BlockRV();
  TVM_DEFINE_NOTNULLABLE_OBJECT_REF_METHODS(BlockRV, runtime::ObjectRef, BlockRVNode);
};

/**************** Random variable: LoopRV ****************/

/*! \brief A random variable that evaluates to a TensorIR for loop */
class LoopRVNode : public runtime::Object {
 public:
  void VisitAttrs(tvm::AttrVisitor* v) {}
  static constexpr const char* _type_key = "tir.LoopRV";
  TVM_DECLARE_FINAL_OBJECT_INFO(LoopRVNode, runtime::Object);
};

/*!
 * \brief Managed reference to LoopRVNode
 * \sa LoopRVNode
 */
class LoopRV : public runtime::ObjectRef {
 public:
  /*! \brief Constructor */
  TVM_DLL LoopRV();
  TVM_DEFINE_NOTNULLABLE_OBJECT_REF_METHODS(LoopRV, runtime::ObjectRef, LoopRVNode);
};

/**************** Random variable: ExprRV ****************/

/*! \brief An expr random variable */
using ExprRV = PrimExpr;

using ExprRVNode = PrimExprNode;

/**************** The Schedule class ****************/

class Schedule;
class Trace;

/*! \brief The user-facing schedule class */
class ScheduleNode : public runtime::Object {
  friend class Schedule;

 public:
  virtual ~ScheduleNode() = default;

  static constexpr const char* _type_key = "tir.Schedule";
  TVM_DECLARE_BASE_OBJECT_INFO(ScheduleNode, runtime::Object);

 public:
  /*! \brief Get the IRModule associated with this schedule. */
  virtual IRModule mod() const { return state()->mod; }
  /*! \return The internal state of scheduling */
  virtual ScheduleState state() const = 0;
  /*! \return The internally maintained trace of scheduling primitives applied */
  virtual Optional<Trace> trace() const = 0;
  /*!
   * \brief Returns a copy of the schedule, including both its state and its symbol table,
   * guaranteeing that
   * 1) SRef tree is completely reconstructed;
   * 2) The IRModule being scheduled is not modified;
   * 3) All the random variables are valid in the copy, pointing to the corresponding sref
   * reconstructed
   */
  virtual Schedule Copy(tir::TRandState seed = -1) const = 0;
  /*!
   * \brief Seed the randomness
   * \param seed The new random seed, -1 if use device random, otherwise non-negative
   */
  virtual void Seed(tir::TRandState seed = -1) = 0;
  /*! \brief Fork the random state */
  virtual int64_t ForkSeed() = 0;

 public:
  /******** Lookup/Remove random variables ********/
  /*!
   * \brief Get the block corresponding to the specific BlockRV
   * \param block_rv The BlockRV to be looked up
   * \return The corresponding block
   */
  virtual Block Get(const BlockRV& block_rv) const = 0;
  /*!
   * \brief Get the for loop corresponding to the specific LoopRV
   * \param loop_rv The LoopRV to be looked up
   * \return The corresponding for loop
   */
  virtual For Get(const LoopRV& loop_rv) const = 0;
  /*!
   * \brief Get the expr corresponding to the specific random variable
   * \param expr_rv The random variable to be looked up
   * \return The corresponding expr
   */
  virtual PrimExpr Get(const ExprRV& expr_rv) const = 0;
  /*!
   * \brief Get the block sref corresponding to the specific BlockRV
   * \param block_rv The BlockRV to be looked up
   * \return The corresponding block sref
   */
  virtual StmtSRef GetSRef(const BlockRV& block_rv) const = 0;
  /*!
   * \brief Get the loop sref corresponding to the specific LoopRV
   * \param loop_rv The LoopRV to be looked up
   * \return The corresponding loop sref
   */
  virtual StmtSRef GetSRef(const LoopRV& loop_rv) const = 0;
  /*!
   * \brief Get the block/loop sref corresponding to the specific statement
   * \param stmt The statement to be looked up
   * \return The corresponding block/loop sref
   */
  virtual StmtSRef GetSRef(const StmtNode* stmt) const;
  /*!
   * \brief Get the block/loop sref corresponding to the specific statement
   * \param stmt The statement to be looked up
   * \return The corresponding block/loop sref
   */
  StmtSRef GetSRef(const Stmt& stmt) const { return this->GetSRef(stmt.get()); }
  /*!
   * \brief Remove a block random variable from the symbol table
   * \param block_rv The random variable to be removed
   */
  virtual void RemoveRV(const BlockRV& block_rv) = 0;
  /*!
   * \brief Remove a loop random variable from the symbol table
   * \param loop_rv The random variable to be removed
   */
  virtual void RemoveRV(const LoopRV& loop_rv) = 0;
  /*!
   * \brief Remove an integer random variable from the symbol table
   * \param expr_rv The random variable to be removed
   */
  virtual void RemoveRV(const ExprRV& expr_rv) = 0;

 public:
  /******** Schedule: Get blocks & loops ********/
  /*!
   * \brief Retrieve a block in a specific function with its name
   * \param name The name of the block to be retrieved
   * \param func_name The name of the function
   * \return The block retrieved
   * \note Indexing error is raised if 0 or multiple blocks exist with the specific name
   */
  virtual BlockRV GetBlock(const String& name, const String& func_name = "main") = 0;
  /*!
   * \brief Get the parent loops of the block in its scope, from outer to inner
   * \param block_rv The query block
   * \return A list of loops above the given block in its scope, from outer to inner
   */
  virtual Array<LoopRV> GetLoops(const BlockRV& block_rv) = 0;
  /*!
   * \brief Get the leaf blocks of a specific scope
   * \param block_rv The block where the scope is rooted
   * \return A list of child blocks
   */
  virtual Array<BlockRV> GetChildBlocks(const BlockRV& block_rv) = 0;
  /*!
   * \brief Get the leaf blocks of under a specific loop
   * \param loop_rv The loop under which collecting is conducted
   * \return A list of child blocks
   */
  virtual Array<BlockRV> GetChildBlocks(const LoopRV& loop_rv) = 0;
  /*!
   * \brief Get the producer of a specific block
   * \param block_rv The block to be queried
   * \return The producers
   */
  virtual Array<BlockRV> GetProducers(const BlockRV& block_rv) = 0;
  /*!
   * \brief Get the consumers of a specific block
   * \param block_rv The block to be queried
   * \return The consumers
   */
  virtual Array<BlockRV> GetConsumers(const BlockRV& block_rv) = 0;

 public:
  /******** Schedule: Sampling ********/
  /*!
   * \brief Sample the factors to perfect tiling a specific LoopRV
   * \param loop_rv The loop to be tiled
   * \param n The number of loops after tiling
   * \param max_innermost_factor The maximum factor in the innermost loop, -1 if disabled
   * \param decision The sampling decision
   * \return An array of n random variables, the result of sampling
   */
  virtual Array<ExprRV> SamplePerfectTile(const LoopRV& loop_rv, int n, int max_innermost_factor,
                                          Optional<Array<Integer>> decision = NullOpt) = 0;
  /*!
   * \brief Sample an integer given the probability distribution
   * \param candidates The candidates
   * \param probs The probability distribution of the candidates
   * \param decision The sampling decision
   * \return The random variable sampled from candidates
   */
  virtual ExprRV SampleCategorical(const Array<Integer>& candidates, const Array<FloatImm>& probs,
                                   Optional<Integer> decision = NullOpt) = 0;
  /*!
   * \brief Sample a compute-at location on a BlockRV so that its producer can compute at that loop
   * \param block_rv The consumer block to be computed at
   * \return The sampled loop to be computed at
   */
  virtual LoopRV SampleComputeLocation(const BlockRV& block_rv,
                                       Optional<Integer> decision = NullOpt) = 0;

  /******** Schedule: Transform loops ********/
  /*!
   * \brief Fuse a list of consecutive loops into one. It requires:
   * 1) The loops can't have annotations or thread bindings.
   * 2) The (i+1)-th loop must be the only child of the i-th loop.
   * 3) All loops must start with 0.
   * \param loop_rvs The loops to be fused
   * \return The new loop after fusion
   */
  virtual LoopRV Fuse(const Array<LoopRV>& loop_rvs) = 0;
  /*!
   * \brief Split a loop into a list of consecutive loops. It requires:
   * 1) The loop can't have annotation or thread binding.
   * 2) The loop must start with 0.
   * \param loop_rv The loop to be split
   * \param factors The tiling factors, and at most one of which is -1, which means that
   * factor is inferred.
   * \return The new loops after split
   */
  virtual Array<LoopRV> Split(const LoopRV& loop_rv, const Array<Optional<ExprRV>>& factors) = 0;
  /*!
   * \brief Shift the iteration range of given loops to make them zero-based.
   * \param loop_rvs The loop random variables to be normalized
<<<<<<< HEAD
   * \return The normalized loops 
=======
   * \return The normalized loops
>>>>>>> 5135eb97
   */
  virtual void Normalize(const Array<LoopRV>& loop_rvs) = 0;
  /*!
   * \brief Reorder a list of loops
   * \param order The order after reordering
   */
  virtual void Reorder(const Array<LoopRV>& order) = 0;

  /******** Schedule: Manipulate ForKind ********/
  /*!
   * \brief Parallelize the input loop. It requires:
   * 1) The scope block that the loop is in should have stage-pipeline property
   * 2) All the blocks under the loop are complete blocks or reduction blocks, and have affine
   * bindings
   * 3) For each block under the loop, the loop can only be contained in data-parallel block iters'
   * bindings
   * \param loop_rv The loop to be parallelized
   */
  virtual void Parallel(const LoopRV& loop_rv) = 0;
  /*!
   * \brief Vectorize the input loop. It requires:
   * 1) The scope block that the loop is in should have stage-pipeline property
   * 2) All the blocks under the loop are complete blocks or reduction blocks, and have affine
   * bindings
   * 3) For each block under the loop, the loop can only be contained in data-parallel block iters'
   * bindings
   * \param loop_rv The loop to be vectorized
   */
  virtual void Vectorize(const LoopRV& loop_rv) = 0;
  /*!
   * \brief Bind the input loop to the given thread axis. It requires:
   * 1) The scope block that the loop is in should have stage-pipeline property
   * 2) All the blocks under the loop are complete blocks or reduction blocks, and have affine
   * bindings
   * 3) For each block under the loop, if the thread axis starts with "threadIdx`, the loop can only
   * be contained in data-parallel block iter and reduction block iters' bindings. Otherwise the
   * loop can only be contained in data-parallel block iters' bindings
   * \param loop_rv The loop to be bound to the thread axis
   * \param thread_axis The thread axis to be bound to the loop
   */
  virtual void Bind(const LoopRV& loop_rv, const String& thread_axis) = 0;
  /*!
   * \brief Unroll the input loop. It requires nothing
   * \param loop_rv The loop to be unrolled
   */
  virtual void Unroll(const LoopRV& loop_rv) = 0;

  /******** Schedule: Insert cache stages ********/
  /*!
   * \brief Create a block that reads a buffer region into a read cache
   * \param block_rv The consumer of the buffer
   * \param i The index of the buffer in block's read region
   * \param storage_scope The storage scope
   */
  virtual BlockRV CacheRead(const BlockRV& block_rv, int i, const String& storage_scope) = 0;
  /*!
   * \brief Create a block that writes a buffer region into a write cache
   * \param block_rv The producer of the buffer
   * \param i The index of the buffer in block's write region
   * \param storage_scope The storage scope
   */
  virtual BlockRV CacheWrite(const BlockRV& block_rv, int i, const String& storage_scope) = 0;

  /******** Schedule: Compute location ********/
  /*!
   * \brief Compute the producer block under its consumer's specific loop,
   * and regenerate the loops to cover the region needed by the consumer.
   * \param block_rv The block to be moved
   * \param loop_rv The target loop
   * \param preserve_unit_loop Keep the trivial loops whose extent is 1
   */
  virtual void ComputeAt(const BlockRV& block_rv, const LoopRV& loop_rv,
                         bool preserve_unit_loop) = 0;
  /*!
   * \brief Compute the consumer block under its producer's specific loop,
   * and regenerate the loops to cover the region needed by the producer.
   * \param block_rv The block to be moved
   * \param loop_rv The target loop
   * \param preserve_unit_loop Keep the trivial loops whose extent is 1
   */
  virtual void ReverseComputeAt(const BlockRV& block_rv, const LoopRV& loop_rv,
                                bool preserve_unit_loop) = 0;
  /*!
   * \brief Inline a block into its consumer(s). It requires:
   * 1) The block is a complete non-root block, which only produces one buffer
   * 2) The block must not be the only leaf in the scope.
   * 3) The body of the block must be a BufferStore statement in the form of,
   *    A[i, j, k, ...] = ...
   * where the indices of the LHS are all distinct atomic variables,
   * and no variables other than those indexing variables are allowed in the statement.
   * \param block The block to be inlined to its consumer(s)
   */
  virtual void ComputeInline(const BlockRV& block) = 0;
  /*!
   * \brief Inline a block into its only producer. It requires:
   * 1) The block is a complete non-root block, which only produces and consumers one buffer
   * 2) The block must not be the only leaf in the scope.
   * 3) The only producer of the block is a read-after-write producer and a complete non-root block
   * 4) The body of the block must be a BufferStore statement in the form of,
   *    B[f(i, j, k, ...)] = g(i, j, k, A[i, j, k, ...] ...)
   * where the indices of each `BufferLoad` on the RHS are all distinct atomic variables,
   * and no variables other than those indexing variables are allowed in the statement.
   * \param block The block to be inlined to its producer
   */
  virtual void ReverseComputeInline(const BlockRV& block) = 0;

  /******** Schedule: Reduction ********/
  /*!
   * \brief Factorize an associative reduction block by the specified loop.
   * \details An associative reduction cannot be parallelized directly,
   * because it leads to potential race condition during accumulation.
   * Alternatively, the reduction could be factorized on a loop with the following steps:
   * - Step 1: evenly slice the reduction into `n` separate chunks, where `n` is the loop extent
   * - Step 2: compute the chunks separately and write the result into `n` intermediate buffers;
   * - Step 3: accumulate the `n` separate buffer into the result buffer.
   * Note that the Step 2 above introduces opportunities for parallelization.
   * RFactor is a schedule primitive that implements the transformation described above.
   * \param loop_rv The loop outside block we want to do rfactor
   * \param factor_axis The position where the new dimension is placed in the new introduced rfactor
   *                    buffer. Suppose the original reduction block writes to buffer `B` with
   *                    ndim(B) dimensions, then `factor_axis` should be in range `[-ndim(B) - 1,
   *                    ndim(B)]`, and the negative index will be normalized to a non-negative one
   * \return The rfactor block
   */
  virtual BlockRV RFactor(const LoopRV& loop_rv, int factor_axis) = 0;
  /*!
   * \brief Decompose a reduction block into init block and update block
   * \param block_rv The reduction block
   * \param loop_rv The position where init block is inserted
   * \return The init block
   */
  virtual BlockRV DecomposeReduction(const BlockRV& block_rv, const Optional<LoopRV>& loop_rv) = 0;
  /*!
   * \brief Construct a reduction block by merging the init and update block
   * \param init_block_rv The init block
   * \param update_block_rv The update block
   */
  virtual void MergeReduction(const BlockRV& init_block_rv, const BlockRV& update_block_rv) = 0;

  /******** Schedule: Blockize & Tensorize ********/
  /*!
   * \brief Make subtree rooted by a specific loop into a block
   * \param loop_rv The root of the subtree
   * \return The new block
   */
  virtual BlockRV Blockize(const LoopRV& loop_rv) = 0;
  /*!
   * \brief Tensorize the computation enclosed by loop with tensor_intrin
   * \param loop_rv the loop/block to be tensorized
   * \param intrin the tensor intrinsic
   */
  virtual void Tensorize(const LoopRV& loop_rv, const TensorIntrin& intrin) = 0;
  /*!
   * \brief Tensorize the computation enclosed by loop with tensor_intrin
   * \param loop_rv The loop/block to be tensorized
   * \param intrin_name Name of the tensor intrinsic
   */
  virtual void Tensorize(const LoopRV& loop_rv, const String& intrin_name) = 0;

  /******** Schedule: Annotation ********/
  /*!
   * \brief Mark a loop
   * \param loop The loop to be marked
   * \param ann_key The annotation key
   * \param ann_val The annotation value, a string or a ExprRV
   */
  virtual void MarkLoop(const LoopRV& loop_rv, const String& ann_key, const ObjectRef& ann_val) = 0;
  /*!
   * \brief Mark a block
   * \param block The block to be marked
   * \param ann_key The annotation key
   * \param ann_val The annotation value, a string  or a ExprRV
   */
  virtual void MarkBlock(const BlockRV& block_rv, const String& ann_key,
                         const ObjectRef& ann_val) = 0;
  /*!
   * \brief Add a pragma annotation to a specific loop
   * \param loop_rv The loop to be annotated
   * \param pragma_type The attribute key
   * \param pragma_value The attribute value
   */
  virtual void Pragma(const LoopRV& loop_rv, const String& pragma_type,
                      const ExprRV& pragma_value) = 0;

  /******** Schedule: Misc ********/
  /*! \brief An NOP indicating entrance of post processing */
  virtual void EnterPostproc() = 0;
  /*!
   * \brief Add `double_buffer` annotation to a block
   * \param block_rv The block to be annotated
   */
  virtual void DoubleBuffer(const BlockRV& block_rv) = 0;
  /*!
   * \brief Set the storage scope of a buffer, where the buffer is given as the i-th write buffer
   *        of the input block
   * \param block_rv The producer of the buffer
   * \param i The index of the buffer in block's write region
   * \param storage_scope The storage scope to be set
   */
  virtual void SetScope(const BlockRV& block_rv, int i, const String& storage_scope) = 0;
  /*!
   * \brief Set alignment requirement for specific dimension such that
   *        stride[axis] == k * factor + offset for some k.
   * \param block_rv The producer block of the buffer
   * \param buffer_index The index of the buffer in block's write region
   * \param axis The dimension to be specified for alignment
   * \param factor The factor multiple of alignment
   * \param offset The required offset factor
   */
  virtual void StorageAlign(const BlockRV& block_rv, int buffer_index, int axis, int factor,
                            int offset) = 0;

  virtual void InlineArgument(int i, const String& func_name) = 0;

  /*!
   * \brief Mark a loop for software pipelining execution
   * \param loop_rv The loop for software pipelining
   * \param num_stages The number of pipeline stages
   */
  virtual void SoftwarePipeline(const LoopRV& loop_rv, int num_stages) = 0;
};

/*!
 * \brief Managed reference to ScheduleNode
 *
 * A schedule is a set of transformations that change the order of computation but
 * preserve the semantics of computation. Some example of schedules:
 * 1) Split a loop into two;
 * 2) Reorder two loops;
 * 3) Inline the computation of a specific buffer into its consumer
 *
 * The schedule class stores auxiliary information to schedule correctly and efficiently.
 *
 * Link to tutorial: https://tvm.apache.org/docs/tutorials/language/schedule_primitives.html
 *
 * \sa ScheduleNode
 */
class Schedule : public runtime::ObjectRef {
 public:
  /*!
   * \brief Construct a concrete TensorIR schedule from an IRModule
   * \param mod The IRModule to be scheduled
   * \param seed The random seed
   * \param debug_mode Do extra correctness checking after the class creation
   * and each time after calling the Replace method.
   * \param error_render_level The level of error rendering
   * \return The concrete schedule created
   * \sa ScheduleDebugMask
   * \note The checks performed includes:
   * 1) VerifySRefTree
   * 2) VerifyCachedFlags
   */
  TVM_DLL static Schedule Concrete(IRModule mod, tir::TRandState seed, int debug_mode,
                                   ScheduleErrorRenderLevel error_render_level);
  TVM_DLL static Schedule Meta(IRModule mod, tir::TRandState seed, int debug_mode,
                               ScheduleErrorRenderLevel error_render_level);
  TVM_DLL static Schedule Traced(IRModule mod, tir::TRandState seed, int debug_mode,
                                 ScheduleErrorRenderLevel error_render_level);
  TVM_DEFINE_MUTABLE_OBJECT_REF_METHODS(Schedule, runtime::ObjectRef, ScheduleNode);
};

}  // namespace tir
}  // namespace tvm

#endif  // TVM_TIR_SCHEDULE_SCHEDULE_H_<|MERGE_RESOLUTION|>--- conflicted
+++ resolved
@@ -279,11 +279,7 @@
   /*!
    * \brief Shift the iteration range of given loops to make them zero-based.
    * \param loop_rvs The loop random variables to be normalized
-<<<<<<< HEAD
-   * \return The normalized loops 
-=======
    * \return The normalized loops
->>>>>>> 5135eb97
    */
   virtual void Normalize(const Array<LoopRV>& loop_rvs) = 0;
   /*!
