/*
 * Licensed to the Apache Software Foundation (ASF) under one
 * or more contributor license agreements.  See the NOTICE file
 * distributed with this work for additional information
 * regarding copyright ownership.  The ASF licenses this file
 * to you under the Apache License, Version 2.0 (the
 * "License"); you may not use this file except in compliance
 * with the License.  You may obtain a copy of the License at
 *
 *   http://www.apache.org/licenses/LICENSE-2.0
 *
 * Unless required by applicable law or agreed to in writing,
 * software distributed under the License is distributed on an
 * "AS IS" BASIS, WITHOUT WARRANTIES OR CONDITIONS OF ANY
 * KIND, either express or implied.  See the License for the
 * specific language governing permissions and limitations
 * under the License.
 */

#ifndef TVM_META_SCHEDULE_POSTPROC_H_
#define TVM_META_SCHEDULE_POSTPROC_H_

#include <tvm/tir/schedule/schedule.h>

namespace tvm {
namespace meta_schedule {

class TuneContext;

/*!
 * \brief Rules to apply a postprocessor to a schedule.
 */
class PostprocNode : public runtime::Object {
 public:
  /*! \brief Virtual destructor. */
  virtual ~PostprocNode() = default;

  void VisitAttrs(tvm::AttrVisitor* v) {}

  /*!
   * \brief Initialize the design space generator with tuning context.
   * \param tune_context The tuning context for initialization.
   * \note This method is supposed to be called only once before every other method.
   */
  virtual void InitializeWithTuneContext(const TuneContext& context) = 0;

  /*!
   * \brief Apply a postprocessor to the given schedule.
   * \param sch The schedule to be post processed.
   * \return Whether the postprocessor was successfully applied.
   */
  virtual bool Apply(const tir::Schedule& sch) = 0;

  static constexpr const char* _type_key = "meta_schedule.Postproc";
  TVM_DECLARE_BASE_OBJECT_INFO(PostprocNode, Object);
};

/*! \brief The postprocessor with customized methods on the python-side. */
class PyPostprocNode : public PostprocNode {
 public:
  /*!
   * \brief The function type of `InitializeWithTuneContext` method.
   * \param tune_context The tuning context for initialization.
   */
  using FInitializeWithTuneContext = runtime::TypedPackedFunc<void(const TuneContext&)>;
  /*!
   * \brief Apply a postprocessor to the given schedule.
   * \param sch The schedule to be post processed.
   * \return Whether the postprocessor was successfully applied.
   */
  using FApply = runtime::TypedPackedFunc<bool(const tir::Schedule&)>;
  /*!
   * \brief Get the postprocessor function as string with name.
   * \return The string of the postprocessor function.
   */
  using FAsString = runtime::TypedPackedFunc<String()>;

  /*! \brief The packed function to the `InitializeWithTuneContext` function. */
  FInitializeWithTuneContext f_initialize_with_tune_context;
  /*! \brief The packed function to the `Apply` function. */
  FApply f_apply;
  /*! \brief The packed function to the `AsString` function. */
  FAsString f_as_string;

  void VisitAttrs(tvm::AttrVisitor* v) {
    // `f_initialize_with_tune_context` is not visited
    // `f_apply` is not visited
    // `f_as_string` is not visited
  }

  void InitializeWithTuneContext(const TuneContext& context) final {
    ICHECK(f_initialize_with_tune_context != nullptr)
        << "PyPostproc's InitializeWithTuneContext method not implemented!";
    this->f_initialize_with_tune_context(context);
  }

  bool Apply(const tir::Schedule& sch) final {
    ICHECK(f_apply != nullptr) << "PyPostproc's Apply method not implemented!";
    return this->f_apply(sch);
  }

  static constexpr const char* _type_key = "meta_schedule.PyPostproc";
  TVM_DECLARE_FINAL_OBJECT_INFO(PyPostprocNode, PostprocNode);
};

/*!
 * \brief Managed reference to PostprocNode
 * \sa PostprocNode
 */
class Postproc : public runtime::ObjectRef {
 public:
  /*!
   * \brief Create a postprocessor with customized methods on the python-side.
   * \param f_initialize_with_tune_context The packed function of `InitializeWithTuneContext`.
   * \param f_apply The packed function of `Apply`.
<<<<<<< HEAD
   * \param f_as_string The packed function of `AsString`.
   * \return The post processing created.
=======
   * \return The postprocessor created.
>>>>>>> 4e1c53ac
   */
  TVM_DLL static Postproc PyPostproc(
      PyPostprocNode::FInitializeWithTuneContext f_initialize_with_tune_context,  //
      PyPostprocNode::FApply f_apply,                                             //
      PyPostprocNode::FAsString f_as_string);
  /*!
   * \brief Create a postprocessor that checks if all loops are static
   * \return The postprocessor created
   */
  TVM_DLL static Postproc DisallowDynamicLoop();
  /*!
   * \brief Create a postprocessor that rewrites the cooperative fetch annotation to
   * actual vectorized cooperative fetching in loop bindings.
   * \return The postprocessor created.
   */
  TVM_DLL static Postproc RewriteCooperativeFetch();
  /*!
   * \brief Creates a postprocessor that applies parallelization, vectorization and auto unrolling
   * according to the annotation of each block
   * \return The postprocessor created
   */
  TVM_DLL static Postproc RewriteParallelVectorizeUnroll();
  /*!
   * \brief Create a postprocessor that rewrites reduction block by moving the init block out.
   * \return The postprocessor created.
   */
  TVM_DLL static Postproc RewriteReductionBlock();
  /*!
   * \brief Create a postprocessor that adds thread binding to unbound blocks
   * \return The postprocessor created.
   */
  TVM_DLL static Postproc RewriteUnboundBlock();
  /*!
   * \brief Creates a postprocessor that verifies if the GPU code is correct
   * \return The postprocessor created
   */
  TVM_DLL static Postproc VerifyGPUCode();
  TVM_DEFINE_MUTABLE_OBJECT_REF_METHODS(Postproc, ObjectRef, PostprocNode);
};

}  // namespace meta_schedule
}  // namespace tvm

#endif  // TVM_META_SCHEDULE_POSTPROC_H_<|MERGE_RESOLUTION|>--- conflicted
+++ resolved
@@ -113,12 +113,8 @@
    * \brief Create a postprocessor with customized methods on the python-side.
    * \param f_initialize_with_tune_context The packed function of `InitializeWithTuneContext`.
    * \param f_apply The packed function of `Apply`.
-<<<<<<< HEAD
    * \param f_as_string The packed function of `AsString`.
-   * \return The post processing created.
-=======
    * \return The postprocessor created.
->>>>>>> 4e1c53ac
    */
   TVM_DLL static Postproc PyPostproc(
       PyPostprocNode::FInitializeWithTuneContext f_initialize_with_tune_context,  //
