--- conflicted
+++ resolved
@@ -727,21 +727,12 @@
   }
 }
 
-<<<<<<< HEAD
-IterVarType GetLoopIterType(const ScheduleState& self, const StmtSRef& loop_sref) {
-  int n_spatial = 0;
-  int n_reduce = 0;
-  int n_other = 0;
-  const ForNode* loop = TVM_SREF_TO_FOR(loop, loop_sref);
-  const Var& loop_var = loop->loop_var;
-=======
 IterVarType GetLoopIterType(const StmtSRef& loop_sref) {
   const ForNode* loop = TVM_SREF_TO_FOR(loop, loop_sref);
   const Var& loop_var = loop->loop_var;
   int n_spatial = 0;
   int n_reduce = 0;
   int n_other = 0;
->>>>>>> dcf73103
   auto f_visit = [&loop_var, &n_spatial, &n_reduce, &n_other](const ObjectRef& obj) -> bool {
     if (const auto* realize = obj.as<BlockRealizeNode>()) {
       const BlockNode* block = realize->block.get();
@@ -778,37 +769,9 @@
     return IterVarType::kOpaque;
   } else if (n_reduce) {
     return IterVarType::kCommReduce;
-<<<<<<< HEAD
-  } else if (loop->kind == ForKind::kUnrolled) {
-    return IterVarType::kUnrolled;
-  } else if (loop->kind == ForKind::kVectorized) {
-    return IterVarType::kVectorized;
-  } else if (loop->kind == ForKind::kParallel) {
-    return IterVarType::kParallelized;
-  }
-  return IterVarType::kDataPar;
-}
-
-bool HasSingleChild(const StmtSRef& loop_or_block_sref) {
-  const StmtNode* body = nullptr;
-  if (const auto* loop = loop_or_block_sref->StmtAs<ForNode>()) {
-    body = loop->body.get();
-  } else if (const auto* block = loop_or_block_sref->StmtAs<BlockNode>()) {
-    body = block->body.get();
-  } else {
-    LOG(FATAL) << "TypeError: Unable to recognize the type of `loop_or_block_sref`: "
-               << loop_or_block_sref->stmt->GetTypeKey();
-  }
-  if (body->IsInstance<SeqStmtNode>()) {
-    const auto* seq_stmt = static_cast<const SeqStmtNode*>(body);
-    return seq_stmt->seq.size() == 1;
-  }
-  return true;
-=======
   } else {
     return IterVarType::kDataPar;
   }
->>>>>>> dcf73103
 }
 
 /******** Producer-consumer relation ********/
