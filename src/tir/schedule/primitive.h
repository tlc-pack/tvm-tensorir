/*
 * Licensed to the Apache Software Foundation (ASF) under one
 * or more contributor license agreements.  See the NOTICE file
 * distributed with this work for additional information
 * regarding copyright ownership.  The ASF licenses this file
 * to you under the Apache License, Version 2.0 (the
 * "License"); you may not use this file except in compliance
 * with the License.  You may obtain a copy of the License at
 *
 *   http://www.apache.org/licenses/LICENSE-2.0
 *
 * Unless required by applicable law or agreed to in writing,
 * software distributed under the License is distributed on an
 * "AS IS" BASIS, WITHOUT WARRANTIES OR CONDITIONS OF ANY
 * KIND, either express or implied.  See the License for the
 * specific language governing permissions and limitations
 * under the License.
 */
#ifndef TVM_TIR_SCHEDULE_PRIMITIVES_PRIMITIVES_H_
#define TVM_TIR_SCHEDULE_PRIMITIVES_PRIMITIVES_H_

#include <tvm/target/target.h>
#include <tvm/tir/schedule/schedule.h>
#include <tvm/tir/schedule/state.h>

#include <random>
#include <vector>

namespace tvm {
namespace tir {

/******** Schedule: Sampling ********/

/*! \brief Return a seed that can be used as a new random state. */
TRandState ForkSeed(TRandState* rand_state);
/*!
 * \brief Sample an integer in [min_inclusive, max_exclusive)
 * \param min_inclusive The left boundary, inclusive
 * \param max_exclusive The right boundary, exclusive
 * \return The integer sampled
 */
int SampleInt(TRandState* rand_state, int min_inclusive, int max_exclusive);
/*!
 * \brief Sample n integers in [min_inclusive, max_exclusive)
 * \param min_inclusive The left boundary, inclusive
 * \param max_exclusive The right boundary, exclusive
 * \return The list of integers sampled
 */
std::vector<int> SampleInts(TRandState* rand_state, int n, int min_inclusive, int max_exclusive);
/*!
 * \brief Random shuffle from the begin iterator to the end.
 * \param begin_it The begin iterator
 * \param end_it The end iterator
 */
template <typename RandomAccessIterator>
void SampleShuffle(TRandState* rand_state, RandomAccessIterator begin_it,
                   RandomAccessIterator end_it);
/*!
 * \brief Sample n tiling factors of the specific extent
 * \param n The number of parts the loop is split
 * \param extent Length of the loop
 * \param candidates The possible tiling factors
 * \return A list of length n, the tiling factors sampled
 */
std::vector<int> SampleTileFactor(TRandState* rand_state, int n, int extent,
                                  const std::vector<int>& candidates);
/*!
 * \brief Sample perfect tiling factor of the specific extent
 * \param n_splits The number of parts the loop is split
 * \param extent Length of the loop
 * \return A list of length n_splits, the tiling factors sampled, the product of which strictly
 * equals to extent
 */
std::vector<int> SamplePerfectTile(TRandState* rand_state, int n_splits, int extent);
/*!
 * \brief Sample perfect tiling factor of the specific extent
 * \param n_splits The number of parts the loop is split
 * \param extent Length of the loop
 * \param max_innermost_factor A small number indicating the max length of the innermost loop
 * \return A list of length n_splits, the tiling factors sampled, the product of which strictly
 * equals to extent
 */
std::vector<int> SamplePerfectTile(TRandState* rand_state, int n_splits, int extent,
                                   int max_innermost_factor);
/*!
 * \brief Sample shape-generic tiling factors that are determined by the hardware constraints.
 * \param n_splits The number of parts the loops are split
 * \param max_extents Maximum length of the loops
 * \param is_spatial Whether each loop is a spatial axis or not
 * \param target Hardware target
 * \param max_innermost_factor A small number indicating the max length of the innermost loop
 * \return A list of list of length n_splits, the tiling factors sampled, all satisfying the
 * maximum extents and the hardware constraints
 */
std::vector<std::vector<int>> SampleShapeGenericTiles(TRandState* rand_state,
                                                      const std::vector<int>& n_splits,
                                                      const std::vector<int>& max_extents,
                                                      const Target& target,
                                                      int max_innermost_factor);
/*!
 * \brief Sample n floats uniformly in [min, max)
 * \param min The left boundary
 * \param max The right boundary
 * \return The list of floats sampled
 */
std::vector<double> SampleUniform(TRandState* rand_state, int n, double min, double max);
/*!
 * \brief Sample from a Bernoulli distribution
 * \param p Parameter in the Bernoulli distribution
 * \return return true with probability p, and false with probability (1 - p)
 */
bool SampleBernoulli(TRandState* rand_state, double p);
/*!
 * \brief Create a multinomial sampler based on the specific weights
 * \param weights The weights, event probabilities
 * \return The multinomial sampler
 */
std::function<int()> MakeMultinomial(TRandState* rand_state, const std::vector<double>& weights);
/*!
 * \brief Classic sampling without replacement
 * \param n The population size
 * \param k The number of samples to be drawn from the population
 * \return A list of indices, samples drawn, unsorted and index starting from 0
 */
std::vector<int> SampleWithoutReplacement(TRandState* rand_state, int n, int k);

TVM_DLL std::vector<int64_t> SamplePerfectTile(tir::ScheduleState self, tir::TRandState* rand_state,
                                               const tir::StmtSRef& loop_sref, int n,
                                               int max_innermost_factor,
                                               Optional<Array<Integer>>* decision);
<<<<<<< HEAD
TVM_DLL std::vector<std::vector<int64_t>> SampleShapeGenericTiles(
    tir::ScheduleState self, Sampler* sampler, const Array<StmtSRef>& loop_srefs,
    const std::vector<int>& ns, const Target& target, int max_innermost_factor,
    Optional<Array<Array<Integer>>>* decision);
TVM_DLL int64_t SampleCategorical(tir::ScheduleState self, Sampler* sampler,
=======
TVM_DLL int64_t SampleCategorical(tir::ScheduleState self, tir::TRandState* rand_state,
>>>>>>> 14632f04
                                  const Array<Integer>& candidates, const Array<FloatImm>& probs,
                                  Optional<Integer>* decision);
TVM_DLL tir::StmtSRef SampleComputeLocation(tir::ScheduleState self, tir::TRandState* rand_state,
                                            const tir::StmtSRef& block_sref,
                                            Optional<Integer>* decision);

/******** Schedule: Get blocks & loops ********/

TVM_DLL Array<StmtSRef> GetBlocks(const ScheduleState& self, const String& name,
                                  const String& func_name = "main");
TVM_DLL Array<StmtSRef> GetLoops(const StmtSRef& block_sref);
TVM_DLL Array<StmtSRef> GetChildBlocks(const ScheduleState& self, const StmtSRef& parent_sref,
                                       bool inclusive = false);
TVM_DLL Array<StmtSRef> GetProducers(const ScheduleState& self, const StmtSRef& block_sref);
TVM_DLL Array<StmtSRef> GetConsumers(const ScheduleState& self, const StmtSRef& block_sref);

/******** Schedule: Transform loops ********/

/*!
 * Split a loop into a list of consecutive loops. It requires:
 * 1) The loop can't have annotation or thread binding.
 * 2) The loop must start with 0.
 * \param self The state of the schedule
 * \param loop_sref The sref to the loop being split
 * \param factors The splitting factors
 * \return An array of srefs to the loops after splitting
 */
TVM_DLL Array<StmtSRef> Split(ScheduleState self, const StmtSRef& loop_sref,
                              const Array<PrimExpr>& factors);
/*!
 * \brief Fuse a list of consecutive loops into one. It requires:
 * 1) The loops can't have annotations or thread bindings.
 * 2) The inner loop must be the only child of the outer loop.
 * 3) All loops must start with 0.
 * \param self The state of the schedule
 * \param loop_srefs An array of srefs to the loops to be fused
 * \return The sref to the fused loop
 */
TVM_DLL StmtSRef Fuse(ScheduleState self, const Array<StmtSRef>& loop_srefs);
TVM_DLL void Reorder(ScheduleState self, const Array<StmtSRef>& order);

/******** Schedule: Manipulate ForKind ********/

TVM_DLL void Parallel(ScheduleState self, const StmtSRef& loop_sref);
TVM_DLL void Vectorize(ScheduleState self, const StmtSRef& loop_sref);
TVM_DLL void Unroll(ScheduleState self, const StmtSRef& loop_sref);
TVM_DLL void Bind(ScheduleState self, const StmtSRef& loop_sref, const IterVar& thread);

/******** Schedule: Insert cache stages ********/

TVM_DLL StmtSRef CacheRead(ScheduleState self, const StmtSRef& block_sref, int i,
                           const String& storage_scope);
TVM_DLL StmtSRef CacheWrite(ScheduleState self, const StmtSRef& block_sref, int i,
                            const String& storage_scope);
/******** Schedule: Compute location ********/

TVM_DLL void ComputeAt(ScheduleState self, const StmtSRef& block_sref, const StmtSRef& loop_sref,
                       bool preserve_unit_loop);
TVM_DLL void ReverseComputeAt(ScheduleState self, const StmtSRef& block_sref,
                              const StmtSRef& loop_sref, bool preserve_unit_loop);

/*!
 * \brief Inline a block into its consumer(s). It requires:
 * 1) The block is a complete non-root block, which only produces one buffer
 * 2) The block must not be the only leaf in the scope.
 * 3) The body of the block must be a BufferStore statement in the form of,
 *    A[i, j, k, ...] = ...
 * where the indices of the LHS are all distinct atomic variables,
 * and no variables other than those indexing variables are allowed in the statement.
 * \param self The state of the schedule
 * \param block_sref The sref to the block to be inlined to its consumer(s)
 */
TVM_DLL void ComputeInline(ScheduleState self, const StmtSRef& block_sref);
/*!
 * \brief Inline a block into its only producer. It requires:
 * 1) The block is a complete non-root block, which only produces and consumers one buffer
 * 2) The block must not be the only leaf in the scope.
 * 3) The only producer of the block is a read-after-write producer and a complete non-root block
 * 4) The body of the block must be a BufferStore statement in the form of,
 *    B[f(i, j, k, ...)] = g(i, j, k, A[i, j, k, ...] ...)
 * where the indices of each `BufferLoad` on the RHS are all distinct atomic variables,
 * and no variables other than those indexing variables are allowed in the statement.
 * \param self The state of the schedule
 * \param block_sref The sref to the block to be inlined to its producer
 */
TVM_DLL void ReverseComputeInline(ScheduleState self, const StmtSRef& block_sref);

/******** Schedule: Reduction ********/

TVM_DLL StmtSRef RFactor(ScheduleState self, const StmtSRef& loop_sref, int factor_axis);
TVM_DLL StmtSRef DecomposeReduction(ScheduleState self, const StmtSRef& block_sref,
                                    const Optional<StmtSRef>& loop_sref);
TVM_DLL void MergeReduction(ScheduleState self, const StmtSRef& init_sref,
                            const StmtSRef& update_sref);

/******** Schedule: Blockize & Tensorize ********/

TVM_DLL StmtSRef Blockize(ScheduleState self, const StmtSRef& loop_sref);
TVM_DLL void Tensorize(ScheduleState self, const StmtSRef& loop_sref,
                       const TensorIntrin& intrinsic);

/******** Schedule: Annotation ********/

TVM_DLL void MarkLoop(ScheduleState self, const StmtSRef& loop_sref, const String& ann_key,
                      const PrimExpr& ann_val);
TVM_DLL void MarkBlock(ScheduleState self, const StmtSRef& block_sref, const String& ann_key,
                       const PrimExpr& ann_val);
TVM_DLL void Pragma(ScheduleState self, const StmtSRef& loop_sref, const String& pragma_type,
                    const PrimExpr& pragma_value);

/******** Schedule: Misc ********/

TVM_DLL void DoubleBuffer(ScheduleState self, const StmtSRef& block_sref);
TVM_DLL void SetScope(ScheduleState self, const StmtSRef& block_sref, int i,
                      const String& storage_scope);
TVM_DLL void StorageAlign(ScheduleState self, const StmtSRef& block_sref, int buffer_index,
                          int axis, int factor, int offset);
TVM_DLL void InlineArgument(ScheduleState self, int i, const String& func_name);
TVM_DLL void SoftwarePipeline(ScheduleState self, const StmtSRef& loop_sref, int num_stages);

}  // namespace tir
}  // namespace tvm

#endif  // TVM_TIR_SCHEDULE_PRIMITIVES_PRIMITIVES_H_<|MERGE_RESOLUTION|>--- conflicted
+++ resolved
@@ -128,15 +128,11 @@
                                                const tir::StmtSRef& loop_sref, int n,
                                                int max_innermost_factor,
                                                Optional<Array<Integer>>* decision);
-<<<<<<< HEAD
 TVM_DLL std::vector<std::vector<int64_t>> SampleShapeGenericTiles(
     tir::ScheduleState self, Sampler* sampler, const Array<StmtSRef>& loop_srefs,
     const std::vector<int>& ns, const Target& target, int max_innermost_factor,
     Optional<Array<Array<Integer>>>* decision);
-TVM_DLL int64_t SampleCategorical(tir::ScheduleState self, Sampler* sampler,
-=======
 TVM_DLL int64_t SampleCategorical(tir::ScheduleState self, tir::TRandState* rand_state,
->>>>>>> 14632f04
                                   const Array<Integer>& candidates, const Array<FloatImm>& probs,
                                   Optional<Integer>* decision);
 TVM_DLL tir::StmtSRef SampleComputeLocation(tir::ScheduleState self, tir::TRandState* rand_state,
