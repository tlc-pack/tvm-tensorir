/*
 * Licensed to the Apache Software Foundation (ASF) under one
 * or more contributor license agreements.  See the NOTICE file
 * distributed with this work for additional information
 * regarding copyright ownership.  The ASF licenses this file
 * to you under the Apache License, Version 2.0 (the
 * "License"); you may not use this file except in compliance
 * with the License.  You may obtain a copy of the License at
 *
 *   http://www.apache.org/licenses/LICENSE-2.0
 *
 * Unless required by applicable law or agreed to in writing,
 * software distributed under the License is distributed on an
 * "AS IS" BASIS, WITHOUT WARRANTIES OR CONDITIONS OF ANY
 * KIND, either express or implied.  See the License for the
 * specific language governing permissions and limitations
 * under the License.
 */
#include "./analysis.h"  // NOLINT(build/include)

#include <tvm/arith/analyzer.h>
#include <tvm/tir/stmt_functor.h>

#include <numeric>

#include "../tir/schedule/analysis.h"
#include "../tir/schedule/primitives/primitives.h"
#include "../tir/schedule/schedule_common.h"
#include "./utils.h"

namespace tvm {
namespace meta_schedule {

bool IsTrivialBinding(const tir::ScheduleState& self, const tir::StmtSRef& block_sref) {
  const auto* block = block_sref->GetStmt<tir::BlockNode>();
  ICHECK(block) << "TypeError: Expects Block, but gets: " << block_sref->stmt->GetTypeKey();
  tir::BlockRealize realize = tir::GetBlockRealize(block_sref);
  Array<tir::StmtSRef> loops = tir::schedule::GetAxes(self, block_sref);
  const Array<PrimExpr>& bindings = realize->binding_values;
  if (loops.size() != bindings.size()) {
    return false;
  }
  int n = loops.size();
  for (int i = 0; i < n; ++i) {
    const PrimExpr& bind = bindings[i];
    const auto* loop = loops[i]->GetStmt<tir::ForNode>();
    ICHECK(loop) << "TypeError: Expects Loop, but gets: " << loops[i]->stmt->GetTypeKey();
    if (bind.as<tir::VarNode>() != loop->loop_var.get()) {
      return false;
    }
  }
  return true;
}

bool IsSubrootBlock(const tir::ScheduleState& self, const tir::StmtSRef& block_sref) {
  tir::StmtSRef parent_block_sref = GetScopeSRef(block_sref);
  return self->root.get() == parent_block_sref.get();
}

bool IsLeafBlock(const tir::ScheduleState& self, const tir::StmtSRef& block_sref) {
  const auto* block = block_sref->GetStmt<tir::BlockNode>();
  bool no_child = true;
  tir::PreOrderVisit(block->body, [&no_child](const ObjectRef& obj) -> bool {
    if (!no_child) {
      return false;
    }
    if (obj->IsInstance<tir::BlockNode>()) {
      no_child = false;
      return false;
    }
    return true;
  });
  return no_child;
}

tir::IterVarType GetLoopIterType(const tir::ScheduleState& self, const tir::StmtSRef& loop_sref) {
  int n_spatial = 0, n_reduce = 0, n_other = 0;
  const auto* loop = loop_sref->GetStmt<tir::ForNode>();
  ICHECK(loop) << "TypeError: Expects loop, but gets: " << loop_sref->stmt->GetTypeKey();
  auto f_visit = [&loop, &n_spatial, &n_reduce, &n_other](const ObjectRef& obj) -> bool {
    if (const auto* realize = obj.as<tir::BlockRealizeNode>()) {
      const tir::BlockNode* block = realize->block.get();
      // Number of block vars and their bindings
      ICHECK_EQ(realize->binding_values.size(), block->iter_vars.size());
      int n = realize->binding_values.size();
      for (int i = 0; i < n; ++i) {
        const tir::IterVar& iter_var = block->iter_vars[i];
        const PrimExpr& binding = realize->binding_values[i];
        // Categorize the current block var
        int* ref = nullptr;
        if (iter_var->iter_type == tir::IterVarType::kDataPar) {
          ref = &n_spatial;
        } else if (iter_var->iter_type == tir::IterVarType::kCommReduce) {
          ref = &n_reduce;
        } else {
          ref = &n_other;
        }
        // Visit the binding to see if `loop_var` appears
        tir::PostOrderVisit(binding, [&ref, &loop](const ObjectRef& obj) -> void {
          if (obj.same_as(loop->loop_var)) {
            (*ref) += 1;
          }
        });
      }
      return false;
    }
    return true;
  };
  tir::PreOrderVisit(loop->body, f_visit);
  if (n_other) {
    return tir::IterVarType::kOpaque;
  } else if (n_spatial && n_reduce) {
    return tir::IterVarType::kOpaque;
  } else if (n_reduce) {
    return tir::IterVarType::kCommReduce;
  }
  return tir::IterVarType::kDataPar;
}

Array<Integer> GetBlockVarTypes(const tir::ScheduleState& self, const tir::StmtSRef& block_sref) {
  const auto* block = block_sref->GetStmt<tir::BlockNode>();
  ICHECK(block) << "TypeError: Expects Block, but gets: " << block_sref->stmt->GetTypeKey();
  Array<Integer> result;
  for (const tir::IterVar& iter_var : block->iter_vars) {
    int iter_type = iter_var->iter_type;
    result.push_back(iter_type);
  }
  return result;
}

bool IsSpatial(const tir::ScheduleState& self, const tir::StmtSRef& block_sref) {
  const auto* block = block_sref->GetStmt<tir::BlockNode>();
  ICHECK(block) << "TypeError: Expects Block, but gets: " << block_sref->stmt->GetTypeKey();
  for (const tir::IterVar& iter_var : block->iter_vars) {
    if (iter_var->iter_type != tir::IterVarType::kDataPar) {
      return false;
    }
  }
  return true;
}

bool IsOutputBlock(const tir::ScheduleState& self, const tir::StmtSRef& block_sref) {
  tir::StmtSRef parent_sref = tir::GetScopeSRef(block_sref);
  const auto* block = block_sref->GetStmt<tir::BlockNode>();
  const auto* parent = parent_sref->GetStmt<tir::BlockNode>();
  ICHECK(block) << "TypeError: Expects Block, but gets: " << block_sref->stmt->GetTypeKey();
  ICHECK(parent) << "TypeError: Expects Block, but gets: " << block_sref->stmt->GetTypeKey();
  if (parent_sref.get() == self->root.get()) {
    for (const tir::BufferRegion& write : block->writes) {
      for (const auto& kv : self->func->buffer_map) {
        if (write->buffer.get() == kv.second.get()) {
          return true;
        }
      }
    }
  } else {
    for (const tir::BufferRegion& write : block->writes) {
      for (const tir::BufferRegion& parent_write : parent->writes) {
        if (write->buffer.get() == parent_write->buffer.get()) {
          return true;
        }
      }
    }
  }
  return false;
}

int CountOp(const tir::ScheduleState& self, const tir::StmtSRef& block_sref, const Op& op) {
  const auto* block = block_sref->GetStmt<tir::BlockNode>();
  ICHECK(block) << "TypeError: Expects Block, but gets: " << block_sref->stmt->GetTypeKey();
  int count = 0;
  tir::PostOrderVisit(block->body, [&count, &op](const ObjectRef& obj) {
    if (const auto* call = obj.as<tir::CallNode>()) {
      if (call->op.same_as(op)) {
        ++count;
      }
    }
  });
  return count;
}

bool HasBranch(const tir::ScheduleState& self, const tir::StmtSRef& block_sref) {
  const auto* block = block_sref->GetStmt<tir::BlockNode>();
  ICHECK(block) << "TypeError: Expects Block, but gets: " << block_sref->stmt->GetTypeKey();
  bool has_branch = false;
  arith::Analyzer analyzer;
  auto f_visit = [&has_branch, &analyzer](const ObjectRef& obj) -> bool {
    if (has_branch) {
      // stop visiting
      return false;
    }
    if (const auto* realize = obj.as<tir::BlockRealizeNode>()) {
      // Case 1: BlockRealize
      if (!analyzer.CanProve(realize->predicate == 1)) {
        has_branch = true;
      }
    } else if (obj->IsInstance<tir::IfThenElseNode>() || obj->IsInstance<tir::SelectNode>()) {
      // Case 2: IfThenElse / Select
      has_branch = true;
    } else if (const auto* call = obj.as<tir::CallNode>()) {
      // Case 3: Call
      static const Op& op_if_then_else = Op::Get("tir.if_then_else");
      if (call->op.same_as(op_if_then_else)) {
        has_branch = true;
      }
    }
    return !has_branch;
  };
  tir::PreOrderVisit(tir::GetBlockRealize(block_sref), f_visit);
  return has_branch;
}

Optional<Array<Bool>> GetReadPattern(const Array<tir::IterVar>& block_vars,
                                     const Array<PrimExpr>& read_axes) {
  // Maps a block var to its index
  std::unordered_map<const tir::VarNode*, int> block_var_to_idx;
  for (const tir::IterVar& iter_var : block_vars) {
    if (iter_var->iter_type == tir::IterVarType::kDataPar) {
      int index = block_var_to_idx.size();
      block_var_to_idx[iter_var->var.get()] = index;
    }
  }
  bool surjective = true;
  bool injective = true;
  bool ordered = true;
  // `read_which_block_var[i] = j` maps non-constant read-axis[i] to block_var[j]
  std::vector<int> read_which_block_var;
  // Number of times that a block var is mapped to
  std::vector<int> block_var_mapped_times(block_var_to_idx.size(), 0);
  // Enumerate each index, collect the read axis -> block var mapping info
  for (const PrimExpr& idx : read_axes) {
    if (IsConstInt(idx)) {
      continue;
    }
    // Check if it matches a block var
    if (Optional<tir::Var> opt_var = IsVarPlusMinusConst(idx)) {
      tir::Var var = opt_var.value();
      if (block_var_to_idx.count(var.get())) {
        int index = block_var_to_idx.at(var.get());
        read_which_block_var.push_back(index);
        ++block_var_mapped_times[index];
        continue;
      }
    }
    // If not, the mapping does not exist
    return NullOpt;
  }
  // Check `block_var_mapped_times` to determine if the mapping is injective and surjective
  for (int times : block_var_mapped_times) {
    // If there is a block var that doesn't have corresponding any read axis
    if (times == 0) {
      surjective = false;
    }
    // If there is a block var that has more than 2 corresponding load axes
    if (times >= 2) {
      injective = false;
    }
  }
  // Check `read_which_block_var` to determine if the mapping is in order
  for (size_t i = 1; i < read_which_block_var.size(); ++i) {
    if (read_which_block_var[i - 1] > read_which_block_var[i]) {
      ordered = false;
      break;
    }
  }
  return Array<Bool>{Bool(surjective), Bool(injective), Bool(ordered)};
}

bool IsElementWiseMatch(const tir::ScheduleState& self, const tir::StmtSRef& producer_sref,
                        const tir::StmtSRef& consumer_sref) {
  // Assume consumer is the only consumer of the producer
  tir::StmtSRef parent_sref = tir::GetScopeSRef(producer_sref);
  const auto* producer = producer_sref->GetStmt<tir::BlockNode>();
  const auto* consumer = consumer_sref->GetStmt<tir::BlockNode>();
  ICHECK(producer) << "TypeError: Expects Block, but gets: " << producer_sref->stmt->GetTypeKey();
  ICHECK(consumer) << "TypeError: Expects Block, but gets: " << consumer_sref->stmt->GetTypeKey();
  if (producer->writes.empty()) {
    return false;
  }
  // Cond 1: size of the read/write regions match
  std::unordered_set<const tir::BufferNode*> buffer_produced;
  {
    std::vector<tir::BufferRegion> producer_reads, producer_writes;
    std::vector<tir::BufferRegion> consumer_reads, consumer_writes;
    tir::RelaxRegion(producer_sref, parent_sref, &producer_reads, &producer_writes);
    tir::RelaxRegion(consumer_sref, parent_sref, &consumer_reads, &consumer_writes);
    const Array<Range>& region = producer_writes.at(0)->region;
    // Cond 1.1: check all producer's write regions share the same shape
    for (const tir::BufferRegion& write : producer_writes) {
      buffer_produced.insert(write->buffer.get());
      if (!DomainEqual(write->region, region)) {
        return false;
      }
    }
    // Cond 1.2: check all consumer's write regions share the same shape
    for (const tir::BufferRegion& write : consumer_writes) {
      if (!DomainEqual(write->region, region)) {
        return false;
      }
    }
    // Cond 1.3: check if the consumer reads the entire region the producer produces
    for (const tir::BufferRegion& write : producer_writes) {
      for (const tir::BufferRegion& read : consumer_reads) {
        if (write->buffer.get() == read->buffer.get()) {
          if (!DomainEqual(write->region, read->region)) {
            return false;
          }
        }
      }
    }
  }
  // Cond 2: The read is elementwise
  const Array<tir::IterVar>& block_vars = consumer->iter_vars;
  for (const tir::BufferRegion& read : consumer->reads) {
    if (!buffer_produced.count(read->buffer.get())) {
      continue;
    }
    Array<PrimExpr> read_axes;
    read_axes.reserve(read->region.size());
    for (const Range& range : read->region) {
      if (IsConstInt(range->extent)) {
        read_axes.push_back(range->min);
      } else {
        return false;
      }
    }
    if (Optional<Array<Bool>> access = GetReadPattern(block_vars, read_axes)) {
      ICHECK_EQ(access.value().size(), 3);
      bool surjective = access.value()[0];
      bool injective = access.value()[1];
      bool order = access.value()[2];
      if (!surjective || !injective || !order) {
        return false;
      }
    }
  }
  // TODO(@junrushao1994): examine region cover here or defer to TIR compute_at?
  return true;
}

bool NeedsMultiLevelTiling(const tir::ScheduleState& self, const tir::StmtSRef& block_sref) {
  // Right now it only works with trivial binding
  if (!IsTrivialBinding(self, block_sref)) {
    return false;
  }
  const auto* block = block_sref->GetStmt<tir::BlockNode>();
  ICHECK(block) << "TypeError: Expects Block, but gets: " << block_sref->stmt->GetTypeKey();
  // Assume complete/reduction block
  if (block->writes.size() != 1) {
    return false;
  }
  if (block->reads.empty()) {
    return false;
  }
  std::vector<int> n_missing_block_vars;
  for (const tir::BufferRegion& region : block->reads) {
    int n_missing = 0;
    std::unordered_set<const tir::VarNode*> vars_in_load;
    for (const Range& range : region->region) {
      if (!IsConstInt(range->extent)) {
        return false;
      }
      tir::PostOrderVisit(range->min, [&vars_in_load](const ObjectRef& obj) {
        if (const auto* var = obj.as<tir::VarNode>()) {
          vars_in_load.insert(var);
        }
      });
    }
    for (const tir::IterVar& block_var : block->iter_vars) {
      if (block_var->iter_type == tir::IterVarType::kDataPar) {
        if (!vars_in_load.count(block_var->var.get())) {
          ++n_missing;
        }
      }
    }
    n_missing_block_vars.push_back(n_missing);
  }
  bool is_spatial = IsSpatial(self, block_sref);
  int min_n_missing = *std::min_element(n_missing_block_vars.begin(), n_missing_block_vars.end());
  int sum_n_missing = std::accumulate(n_missing_block_vars.begin(), n_missing_block_vars.end(), 0);
  if (is_spatial && min_n_missing == 0) {
    return false;
  }
  if (sum_n_missing >= 2) {
    return true;
  }
  if (sum_n_missing == 0) {
    return false;
  }
  return !IsSpatial(self, block_sref);
}

bool IsStrictlyInlineable(const tir::ScheduleState& self, const tir::StmtSRef& block_sref) {
  static const Op& op_tir_exp = Op::Get("tir.exp");
  const auto* block = block_sref->GetStmt<tir::BlockNode>();
<<<<<<< HEAD
  // Const tensors are strictly inlineable
  if (block->reads.empty()) {
    return true;
  }

  if (HasBranch(sch, block_sref)) {
=======
  if (HasBranch(self, block_sref)) {
>>>>>>> 27a27e80
    return false;
  }
  if (CountOp(self, block_sref, op_tir_exp)) {
    return false;
  }
  // Check if it is ordered-injective mapping
  for (const tir::BufferRegion& region : block->reads) {
    Array<PrimExpr> read_axes;
    read_axes.reserve(region->region.size());
    for (const Range& range : region->region) {
      if (!IsConstInt(range->extent)) {
        return false;
      } else {
        read_axes.push_back(range->min);
      }
    }
    if (Optional<Array<Bool>> access = GetReadPattern(block->iter_vars, read_axes)) {
      ICHECK_EQ(access.value().size(), 3);
      bool injective = access.value()[1];
      bool order = access.value()[2];
      if (!order || !injective) {
        return false;
      }
    } else {
      return false;
    }
  }
  return true;
}

class AutoTensorizeComparator : public tir::TensorizeComparator {
 public:
  AutoTensorizeComparator() : tir::TensorizeComparator(false) {}

  bool VisitStmt(const tir::Stmt& n, const tir::Stmt& rhs) override {
    if (n.same_as(rhs)) return true;
    tir::Stmt lhs = n;
    if (lhs->type_index() != rhs->type_index()) {
      return false;
    }
    bool equal = tir::StmtComparator::VisitStmt(lhs, rhs);
    ICHECK(equal || !assert_mode_) << "Statements are not matching between:\n"
                                   << n << "\nand\n"
                                   << rhs;
    return equal;
  }

  bool CompareBuffer(const tir::Buffer& lhs, const tir::Buffer& rhs) override {
    if (lhs.same_as(rhs)) return true;
    // Remap both buffer itself and buffer data
    // Skip buffer shape
    bool equal = DefEqual(lhs, rhs) && DefEqual(lhs->data, rhs->data) &&
                 lhs->buffer_type == rhs->buffer_type && CompareType(lhs->dtype, rhs->dtype);
    if (equal) rhs_buffer_map_[rhs] = lhs;
    return equal;
  }
};

Optional<TensorizeInfo> GetTensorizeLoopMapping(const tir::ScheduleState& self,
                                                const tir::StmtSRef& block_sref,
                                                const tir::PrimFunc& desc_func) {
  // Try to do tiling automatically if possible
  // Now the heuristic is that if block's block var binding is constant + loop var,
  // in other words, with tir.block(..., vi=Ci+i, vj=Cj+j, vk=Ck+k), then we split and reorder
  // i, j, k according to the loops outside desc_block
  // Collect the loops outside block
  arith::Analyzer analyzer;
  const tir::BlockRealize& block = tir::GetBlockRealize(block_sref);
  // Step 1. Analyze desc_func, extract its block, loops and loop vars
  const tir::BlockRealizeNode* desc_block = nullptr;
  std::vector<const tir::ForNode*> desc_loops;
  std::unordered_set<const tir::VarNode*> desc_loop_vars;
  {
    auto f_visit = [&desc_block, &desc_loops, &desc_loop_vars,
                    &analyzer](const ObjectRef& obj) -> bool {
      // Extract the block
      if (const auto* block = obj.as<tir::BlockRealizeNode>()) {
        desc_block = block;
        return false;
      }
      // Extract the loops
      if (const auto* loop = obj.as<tir::ForNode>()) {
        desc_loops.push_back(loop);
        desc_loop_vars.insert(loop->loop_var.get());
        if (!analyzer.CanProve(loop->min == 0)) {
          return false;
        }
      }
      return true;
    };
    const auto* desc_body = desc_func->body.as<tir::BlockRealizeNode>();
    ICHECK(desc_body);
    tir::PostOrderVisit(desc_body->block->body, f_visit);
    std::reverse(desc_loops.begin(), desc_loops.end());
    ICHECK(desc_block);
  }
  // Step 2. Check if `desc_block` matches `block`
  // Ignore the scope of buffers when comparing, since we can do cache_read/write
  if (!AutoTensorizeComparator().VisitStmt(block, GetRef<tir::BlockRealize>(desc_block))) {
    return NullOpt;
  }
  // Step 3. Extract the loops on top of the block. It is a mirror step of Step 1
  std::vector<const tir::ForNode*> block_loops;
  std::unordered_set<const tir::VarNode*> block_loop_vars;
  {
    for (const tir::StmtSRefNode* loop_sref = block_sref->parent;; loop_sref = loop_sref->parent) {
      const auto* loop = loop_sref->GetStmt<tir::ForNode>();
      if (loop == nullptr || loop->body->IsInstance<tir::SeqStmtNode>()) {
        break;
      }
      block_loops.push_back(loop);
      block_loop_vars.insert(loop->loop_var.get());
      if (!analyzer.CanProve(loop->min == 0)) {
        return NullOpt;
      }
    }
    std::reverse(block_loops.begin(), block_loops.end());
  }
  // Step 4. Map from block loops to desc block loops
  ObjectPtr<TensorizeInfoNode> ret = make_object<TensorizeInfoNode>();
  int n_block_vars = block->binding_values.size();
  int n_desc_vars = desc_block->binding_values.size();
  int offset = n_block_vars - n_desc_vars;
  if (offset < 0) {
    return NullOpt;
  }
  // We align the block and desc block's bindings from the right side
  // block     (v0=..., v1=..., v2=...)
  //                    ^ i_block
  // desc_block(        v1=..., v2=...)
  //                    ^ i_desc
  for (int i_desc = 0, i_block = offset; i_desc < n_desc_vars; ++i_desc, ++i_block) {
    // For each block var binding, we find
    const PrimExpr& block_bind = block->binding_values[i_block];
    const PrimExpr& desc_bind = desc_block->binding_values[i_desc];
    // Step 4.1. Find the corresponding loop of the i-th block var of block
    const tir::ForNode* block_loop = nullptr;
    for (int i = 0, n = block_loops.size(); i < n; ++i) {
      // Check if block_bind = block_loops[i]->loop_var + stuff-irrelevant-of-loop-vars
      PrimExpr r = analyzer.Simplify(block_bind - block_loops[i]->loop_var);
      if (!tir::StmtExprContainsVar(r, block_loop_vars)) {
        block_loop = block_loops[i];
        break;
      }
    }
    if (block_loop == nullptr) {
      return NullOpt;
    }
    // Step 4.2. Find the corresponding loop of the i-th block var of desc
    const tir::ForNode* desc_loop = nullptr;
    for (int i = 0, n = desc_loops.size(); i < n; ++i) {
      // Check if desc_bind = loops[i]->loop_var + stuff-irrelevant-of-loop-vars
      PrimExpr r = analyzer.Simplify(desc_bind - desc_loops[i]->loop_var);
      if (!tir::StmtExprContainsVar(r, desc_loop_vars)) {
        desc_loop = desc_loops[i];
        break;
      }
    }
    if (block_loop == nullptr) {
      return NullOpt;
    }
    // Step 4.3. Check divisibility of loop extents
    PrimExpr block_extent = analyzer.Simplify(block_loop->extent);
    PrimExpr desc_extent = analyzer.Simplify(desc_loop->extent);
    if (const auto* int_block_extent = block_extent.as<IntImmNode>()) {
      if (const auto* int_desc_extent = desc_extent.as<IntImmNode>()) {
        if (int_block_extent->value % int_desc_extent->value != 0) {
          return NullOpt;
        }
      } else {
        return NullOpt;
      }
    } else {
      return NullOpt;
    }
    // Step 4.4. Maps the result of Step 4.1 to Step 4.2
    const tir::StmtSRef& block_loop_sref = self->stmt2ref[block_loop];
    auto it = ret->loop_map.find(block_loop_sref);
    if (it == ret->loop_map.end()) {
      ret->loop_map.Set(block_loop_sref, GetRef<tir::For>(desc_loop));
    } else if ((*it).second.get() != desc_loop) {
      return NullOpt;
    }
  }
  for (int i = 0, n = desc_loops.size(); i < n; ++i) {
    ret->desc_loop_indexer.Set(GetRef<tir::For>(desc_loops[i]), Integer(i));
  }
  return TensorizeInfo(ret);
}

double CountFlop(const tir::PrimFunc& func) {
  struct TResult {
    using TTable = std::unordered_map<int32_t, double>;

    TResult() = default;

    explicit TResult(const tvm::DataType& dtype) { Add(dtype); }

    void Add(const tvm::DataType& dtype) { data_[DataType2Int(dtype)] += 1; }

    TResult operator+=(const TResult& rhs) {
      for (const auto& kv : rhs.data_) {
        data_[kv.first] += kv.second;
      }
      return *this;
    }

    TResult operator*=(int64_t rhs) {
      for (auto& kv : data_) {
        kv.second *= rhs;
      }
      return *this;
    }

    TResult MaxWith(const TResult& rhs) {
      for (const auto& kv : rhs.data_) {
        double& v = data_[kv.first];
        if (v < kv.second) {
          v = kv.second;
        }
      }
      return *this;
    }

    struct DType {
      uint8_t code : 8;
      uint8_t bits : 8;
      uint16_t lanes : 16;
    };
    static_assert(sizeof(DType) == 4, "Incorrect size of DType");

    static String Int2Str(int32_t dtype) {
      union {
        DType dst;
        int32_t src;
      } converter;
      converter.src = dtype;
      static std::string type_code_tab[] = {"int", "uint", "float", "handle", "bfloat"};
      std::ostringstream os;
      os << type_code_tab[converter.dst.code];
      os << static_cast<int>(converter.dst.bits);
      if (converter.dst.lanes != 1) {
        os << "x" << static_cast<int>(converter.dst.lanes);
      }
      return os.str();
    }

    static int32_t DataType2Int(const tvm::DataType& dtype) {
      union {
        DType src;
        int32_t dst;
      } converter;
      converter.src.code = dtype.code();
      converter.src.bits = dtype.bits();
      converter.src.lanes = dtype.lanes();
      return converter.dst;
    }

    TTable data_;
  };

  class FlopCounter : public tir::ExprFunctor<TResult(const PrimExpr& n)>,
                      public tir::StmtFunctor<TResult(const tir::Stmt& n)> {
   public:
    ~FlopCounter() {}

    TResult VisitExpr(const PrimExpr& expr) override { return ExprFunctor::VisitExpr(expr); }
    TResult VisitStmt(const tir::Stmt& stmt) override { return StmtFunctor::VisitStmt(stmt); }

    TResult VisitStmt_(const tir::IfThenElseNode* branch) override {
      TResult cond = VisitExpr(branch->condition);
      cond += VisitStmt(branch->then_case).MaxWith(VisitStmt(branch->else_case));
      return cond;
    }

    TResult VisitStmt_(const tir::BufferStoreNode* store) override {
      TResult result = VisitExpr(store->value);
      for (const PrimExpr& e : store->indices) {
        result += VisitExpr(e);
      }
      return result;
    }

    TResult VisitStmt_(const tir::SeqStmtNode* seq) override {
      TResult result;
      for (const tir::Stmt& stmt : seq->seq) {
        result += VisitStmt(stmt);
      }
      return result;
    }

    TResult VisitStmt_(const tir::BlockRealizeNode* block) override {
      return VisitStmt(block->block->body);
    }

    TResult VisitStmt_(const tir::BlockNode* block) override {
      TResult result;
      if (block->init.defined()) {
        result += VisitStmt(block->init.value());
      }
      result += VisitStmt(block->body);
      return result;
    }

    TResult VisitStmt_(const tir::ForNode* loop) override {
      TResult result = VisitStmt(loop->body);
      const auto* int_imm = loop->extent.as<IntImmNode>();
      ICHECK(int_imm) << "TypeError: Expect the extent of a loop to be IntImm, but gets: "
                      << loop->extent->GetTypeKey();
      result *= int_imm->value;
      return result;
    }

#define TVM_META_SCHEDULE_VISIT_BINARY(Node) \
  TResult VisitExpr_(const Node* op) final { \
    TResult result(op->dtype);               \
    result += VisitExpr(op->a);              \
    result += VisitExpr(op->b);              \
    return result;                           \
  }
    TVM_META_SCHEDULE_VISIT_BINARY(tir::AddNode);
    TVM_META_SCHEDULE_VISIT_BINARY(tir::SubNode);
    TVM_META_SCHEDULE_VISIT_BINARY(tir::MulNode);
    TVM_META_SCHEDULE_VISIT_BINARY(tir::DivNode);
    TVM_META_SCHEDULE_VISIT_BINARY(tir::ModNode);
    TVM_META_SCHEDULE_VISIT_BINARY(tir::FloorDivNode);
    TVM_META_SCHEDULE_VISIT_BINARY(tir::FloorModNode);
    TVM_META_SCHEDULE_VISIT_BINARY(tir::MinNode);
    TVM_META_SCHEDULE_VISIT_BINARY(tir::MaxNode);
    TVM_META_SCHEDULE_VISIT_BINARY(tir::EQNode);
    TVM_META_SCHEDULE_VISIT_BINARY(tir::NENode);
    TVM_META_SCHEDULE_VISIT_BINARY(tir::LTNode);
    TVM_META_SCHEDULE_VISIT_BINARY(tir::LENode);
    TVM_META_SCHEDULE_VISIT_BINARY(tir::GTNode);
    TVM_META_SCHEDULE_VISIT_BINARY(tir::GENode);
    TVM_META_SCHEDULE_VISIT_BINARY(tir::AndNode);
    TVM_META_SCHEDULE_VISIT_BINARY(tir::OrNode);
#undef TVM_META_SCHEDULE_VISIT_BINARY
    TResult VisitExpr_(const tir::CastNode* op) override { return VisitExpr(op->value); }
    TResult VisitExpr_(const tir::VarNode* op) override { return TResult(); }
    TResult VisitExpr_(const tir::SizeVarNode* op) override { return TResult(); }
    TResult VisitExpr_(const tir::BufferLoadNode* op) override { return TResult(); }
    TResult VisitExpr_(const IntImmNode* op) override { return TResult(); }
    TResult VisitExpr_(const FloatImmNode* op) override { return TResult(); }

    TResult VisitExpr_(const tir::NotNode* op) override {
      TResult result(op->dtype);
      result += VisitExpr(op->a);
      return result;
    }

    TResult VisitExpr_(const tir::SelectNode* op) override {
      TResult cond = VisitExpr(op->condition);
      cond += VisitExpr(op->true_value).MaxWith(VisitExpr(op->false_value));
      return cond;
    }

    TResult VisitExpr_(const tir::CallNode* op) override {
      TResult ret;
      for (const auto& x : op->args) {
        ret += VisitExpr(x);
      }
      return ret;
    }
  };
  if (auto flop_count_expr = func->GetAttr<PrimExpr>("flop_ct")) {
    arith::Analyzer analyzer;
    PrimExpr flop_count = analyzer.Simplify(flop_count_expr.value());
    if (const auto* flop_count_imm = flop_count.as<IntImmNode>()) {
      return static_cast<double>(flop_count_imm->value);
    } else {
      LOG(FATAL) << "ValueError: Unable to evaluate flop count";
    }
  }
  TResult result = FlopCounter().VisitStmt(func->body);
  double cnt = 0.0;
  int i32 = TResult::DataType2Int(tvm::DataType::Int(32));
  int i64 = TResult::DataType2Int(tvm::DataType::Int(64));
  int u1 = TResult::DataType2Int(tvm::DataType::UInt(1));
  for (const auto& kv : result.data_) {
    if (kv.first != i32 && kv.first != i64 && kv.first != u1) {
      cnt += kv.second;
    }
  }
  return cnt;
}

bool HasSingleChild(const tir::StmtSRef& loop_or_block_sref) {
  const tir::StmtNode* body = nullptr;
  if (const auto* loop = loop_or_block_sref->GetStmt<tir::ForNode>()) {
    body = loop->body.get();
  } else if (const auto* block = loop_or_block_sref->GetStmt<tir::BlockNode>()) {
    body = block->body.get();
  } else {
    LOG(FATAL) << "TypeError: Unable to recognize the type of `loop_or_block_sref`: "
               << loop_or_block_sref->stmt->GetTypeKey();
  }
  if (body->IsInstance<tir::SeqStmtNode>()) {
    const auto* seq_stmt = static_cast<const tir::SeqStmtNode*>(body);
    return seq_stmt->seq.size() == 1;
  }
  return true;
}

Array<tir::StmtSRef> CollectComputeLocation(const tir::ScheduleState& self,
                                            const tir::StmtSRef& block_sref) {
  Array<tir::StmtSRef> loop_srefs = tir::schedule::GetAxes(self, block_sref);
  Array<tir::StmtSRef> result;
  result.reserve(loop_srefs.size());
  bool visited_reduce = false;
  for (const tir::StmtSRef& loop_sref : loop_srefs) {
    const auto* loop = loop_sref->GetStmt<tir::ForNode>();
    ICHECK(loop) << "TypeError: Expects 'Loop', but gets: " << loop_sref->stmt->GetTypeKey();
    tir::IterVarType iter_type = GetLoopIterType(self, loop_sref);
    if (iter_type == tir::IterVarType::kDataPar) {
      if (visited_reduce) {
        break;
      }
    } else {
      visited_reduce = true;
    }
    result.push_back(loop_sref);
    // If the loop has multiple children, then do not go into it anymore
    if (!HasSingleChild(loop_sref)) {
      break;
    }
  }
  return result;
}

TVM_REGISTER_NODE_TYPE(TensorizeInfoNode);

TVM_REGISTER_GLOBAL("meta_schedule.analysis.IsTrivialBinding").set_body_typed(IsTrivialBinding);
TVM_REGISTER_GLOBAL("meta_schedule.analysis.IsSubrootBlock").set_body_typed(IsSubrootBlock);
TVM_REGISTER_GLOBAL("meta_schedule.analysis.IsLeafBlock").set_body_typed(IsLeafBlock);
TVM_REGISTER_GLOBAL("meta_schedule.analysis.GetLoopIterType").set_body_typed(GetLoopIterType);
TVM_REGISTER_GLOBAL("meta_schedule.analysis.GetBlockVarTypes").set_body_typed(GetBlockVarTypes);
TVM_REGISTER_GLOBAL("meta_schedule.analysis.IsSpatial").set_body_typed(IsSpatial);
TVM_REGISTER_GLOBAL("meta_schedule.analysis.IsOutputBlock").set_body_typed(IsOutputBlock);
TVM_REGISTER_GLOBAL("meta_schedule.analysis.CountOp").set_body_typed(CountOp);
TVM_REGISTER_GLOBAL("meta_schedule.analysis.HasBranch").set_body_typed(HasBranch);
TVM_REGISTER_GLOBAL("meta_schedule.analysis.IsElementWiseMatch").set_body_typed(IsElementWiseMatch);
TVM_REGISTER_GLOBAL("meta_schedule.analysis.NeedsMultiLevelTiling")
    .set_body_typed(NeedsMultiLevelTiling);
TVM_REGISTER_GLOBAL("meta_schedule.analysis.IsStrictlyInlineable")
    .set_body_typed(IsStrictlyInlineable);
TVM_REGISTER_GLOBAL("meta_schedule.analysis.GetTensorizeLoopMapping")
    .set_body_typed(GetTensorizeLoopMapping);
TVM_REGISTER_GLOBAL("meta_schedule.analysis.CountFlop").set_body_typed(CountFlop);

}  // namespace meta_schedule
}  // namespace tvm<|MERGE_RESOLUTION|>--- conflicted
+++ resolved
@@ -393,16 +393,12 @@
 bool IsStrictlyInlineable(const tir::ScheduleState& self, const tir::StmtSRef& block_sref) {
   static const Op& op_tir_exp = Op::Get("tir.exp");
   const auto* block = block_sref->GetStmt<tir::BlockNode>();
-<<<<<<< HEAD
   // Const tensors are strictly inlineable
   if (block->reads.empty()) {
     return true;
   }
 
   if (HasBranch(sch, block_sref)) {
-=======
-  if (HasBranch(self, block_sref)) {
->>>>>>> 27a27e80
     return false;
   }
   if (CountOp(self, block_sref, op_tir_exp)) {
