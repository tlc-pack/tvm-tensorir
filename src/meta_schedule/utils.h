--- conflicted
+++ resolved
@@ -48,12 +48,6 @@
 #include "../printer/text_printer.h"
 #include "../support/array.h"
 #include "../support/base64.h"
-<<<<<<< HEAD
-#include "../tir/schedule/primitive.h"
-#include "../runtime/thread_storage_scope.h"
-#include "../tir/schedule/analysis.h"
-=======
->>>>>>> dcf73103
 #include "../tir/schedule/utils.h"
 
 namespace tvm {
@@ -233,7 +227,6 @@
 }
 
 /*!
-<<<<<<< HEAD
  * \brief Check whether the block/loop has any annotation
  * \param sref The sref of block/loop
  * \return Whether the block/loop has any annotation
@@ -246,7 +239,9 @@
   }
   LOG(FATAL) << "TypeError: Unknown type of sref: " << sref->stmt->GetTypeKey();
   throw;
-=======
+}
+  
+/*!
  * \brief Get the BlockRV from a block StmtSRef
  * \param sch The schedule
  * \param block_sref The block StmtSRef
@@ -257,7 +252,6 @@
                                   const String& global_var_name) {
   const tir::BlockNode* block = TVM_SREF_TO_BLOCK(block, block_sref);
   return sch->GetBlock(block->name_hint, global_var_name);
->>>>>>> dcf73103
 }
 
 }  // namespace meta_schedule
