--- conflicted
+++ resolved
@@ -14,18 +14,8 @@
 # KIND, either express or implied.  See the License for the
 # specific language governing permissions and limitations
 # under the License.
-<<<<<<< HEAD
-"""
-The tvm.meta_schedule.postproc package.
-Meta Schedule post processings that deal with the problem of
-undertermined schedule validity after applying some schedule
-primitves at runtime.
-"""
-from .postproc import Postproc, PyPostproc, VerifyGPUCode, DisallowDynamicLoops
-=======
 """The tvm.meta_schedule.postproc package."""
 from .postproc import Postproc, PyPostproc
 from .rewrite_cooperative_fetch import RewriteCooperativeFetch
 from .rewrite_reduction_block import RewriteReductionBlock
-from .rewrite_unbound_block import RewriteUnboundBlock
->>>>>>> dcf73103
+from .rewrite_unbound_block import RewriteUnboundBlock